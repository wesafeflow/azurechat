# Provision Azure resources

1. Download the [Azure Developer CLI](https://learn.microsoft.com/en-us/azure/developer/azure-developer-cli/overview)
1. Run `azd init -t microsoft/azurechat`
1. Run `azd up` to provision and deploy the application

<<<<<<< HEAD
Please see the [section 5](./5-add-Identity.md) for important information about adding authentication to your app.
=======
Click on the Deploy to Azure button and configure your settings in the Azure Portal as described in the [Environment variables](#-environment-variables) section.

⚠️ Note: This will only create azure resources. Follow the [deploy to Azure section](#-deploy-to-azure---github-actions) to build and deploy AzureChat.

Please see the [section below](#-add-an-identity-provider) for important information about adding authentication to your app.
>>>>>>> 5ddb83ed

[Next](/docs/3-run-locally.md)<|MERGE_RESOLUTION|>--- conflicted
+++ resolved
@@ -1,17 +1,23 @@
 # Provision Azure resources
+
+You can provision Azure resources for AzureChat using one of two methods described below.
+
+⚠️ Note: This will only create azure resources. Follow the [deploy to Azure section](#-deploy-to-azure---github-actions) to build and deploy AzureChat.
+
+Please also see [section 5](./5-add-Identity.md) for important information about adding authentication to your app.
+
+### Azure Developer CLI
 
 1. Download the [Azure Developer CLI](https://learn.microsoft.com/en-us/azure/developer/azure-developer-cli/overview)
 1. Run `azd init -t microsoft/azurechat`
 1. Run `azd up` to provision and deploy the application
+1. Values required are described in the [Environment variables](#-environment-variables) section.
 
-<<<<<<< HEAD
-Please see the [section 5](./5-add-Identity.md) for important information about adding authentication to your app.
-=======
+### Deploy to Azure
+
 Click on the Deploy to Azure button and configure your settings in the Azure Portal as described in the [Environment variables](#-environment-variables) section.
 
-⚠️ Note: This will only create azure resources. Follow the [deploy to Azure section](#-deploy-to-azure---github-actions) to build and deploy AzureChat.
+[![Deploy to Azure](https://aka.ms/deploytoazurebutton)](https://aka.ms/anzappazurechatgpt)
 
-Please see the [section below](#-add-an-identity-provider) for important information about adding authentication to your app.
->>>>>>> 5ddb83ed
 
 [Next](/docs/3-run-locally.md)