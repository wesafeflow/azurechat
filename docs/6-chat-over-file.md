# 📃 Chatting with your file

Users can utilise this functionality to upload their PDF files through the portal and engage in chat discussions related to the content of those files.

Chat with your data utilises the following Azure Services:

1. [Azure Document Intelligence](https://learn.microsoft.com/en-GB/azure/ai-services/document-intelligence/) for extracting information from documents.
1. [Azure Cognitive Search](https://learn.microsoft.com/en-GB/azure/search/) for indexing and retrieving information.
1. [Azure OpenAI Embeddings](https://learn.microsoft.com/en-us/azure/ai-services/openai/how-to/embeddings?tabs=console) for embed content extracted from files

## Azure OpenAI Embeddings

We use Azure OpenAI Embeddings to convert text to vectors and index it in Azure Cognitive Search.

update the OpenAI environment variables with the following:

```default
AZURE_OPENAI_API_EMBEDDINGS_DEPLOYMENT_NAME=
```

When deploying to Azure, ensure to update the Azure App service app settings with AZURE_OPENAI_API_EMBEDDINGS_DEPLOYMENT_NAME

### Setup Azure Cognitive Search index and Document Intelligence

1. Create Azure Cognitive Search using the following [link](https://learn.microsoft.com/en-us/azure/search/search-get-started-portal)
1. Create an index on Azure Cognitive Search with the following schema. You can use the Azure portal to create the following [indexes](https://learn.microsoft.com/en-us/azure/search/vector-search-how-to-create-index?tabs=portal-add-field%2Cpush)

```javascript
{
      "name": "azure-chat",
      "fields": [
        {
          "name": "id",
          "type": "Edm.String",
          "key": true,
          "filterable": true
        },
        {
          "name": "user",
          "type": "Edm.String",
          "searchable": true,
          "filterable": true
        },
        {
          "name": "chatThreadId",
          "type": "Edm.String",
          "searchable": true,
          "filterable": true
        },
         {
          "name": "pageContent",
          "searchable": true,
          "type": "Edm.String"
        },
         {
          "name": "metadata",
          "type": "Edm.String"
        },
        {
          "name": "embedding",
          "type": "Collection(Edm.Single)",
          "searchable": true,
          "filterable": false,
          "sortable": false,
          "facetable": false,
          "retrievable": true,
          "dimensions": 1536,
          "vectorSearchConfiguration": "vectorConfig"
        }
      ],
        "vectorSearch": {
            "algorithmConfigurations": [
                {
                    "name": "vectorConfig",
                    "kind": "hnsw"
                }
            ]
        }
    }
```

2. After the index has been created, proceed to modify the env.local file with the appropriate Azure Cognitive Search environment variables.

```bash
# Azure cognitive search is used for chat over your data
AZURE_SEARCH_API_KEY=
AZURE_SEARCH_NAME=
AZURE_SEARCH_INDEX_NAME=
AZURE_SEARCH_API_VERSION="2023-07-01-Preview"
```

3. Create an instance of Azure Form Recognizer (also known as Azure Document Intelligence) using the following [link](https://learn.microsoft.com/en-us/azure/ai-services/document-intelligence/create-document-intelligence-resource?view=doc-intel-3.1.0). Please be aware that this resource might be called _Form recognizer_ in Azure Portal.

4. After the Form Recognizer (Document Intelligence) resource has been created, proceed to modify the `env.local` file with appropriate environment variables. You can find values for these variables in your _Form Recognizer_ resource (Resource Management blade > Keys and Endpoint). Please make sure that you don't copy the endpoint from there, but only replace the region in the example below. For example, if your Form Recognizer resource is located in East US Azure region, your `AZURE_DOCUMENT_INTELLIGENCE_ENDPOINT` variable would be `https://eastus.api.cognitive.microsoft.com/`.

   Please note that the file is only preserved for each chat thread:

<<<<<<< HEAD
      ```bash
      # Azure AI Document Intelligence to extract content from your data
      AZURE_DOCUMENT_INTELLIGENCE_ENDPOINT="https://REGION.api.cognitive.microsoft.com/"
      AZURE_DOCUMENT_INTELLIGENCE_KEY=
      ```
=======
   ```
   # Azure AI Document Intelligence to extract content from your data
   AZURE_DOCUMENT_INTELLIGENCE_ENDPOINT="https://REGION.api.cognitive.microsoft.com/"
   AZURE_DOCUMENT_INTELLIGENCE_KEY=
   ```
>>>>>>> 5ddb83ed

5. At this point, you should be able to start new chat sessions with the `File` option.
   ![](/images/personalise-session.png)
6. Once the `File` chat option is selected, click the `Choose File` button to select your document and then click the `Upload` button to upload your file. Please note that the Form Recognizer service supports PDF (text or scanned), JPG and PNG input documents.
7. Once you receive a notification about a successful file upload, you should be able to start chatting with chatting with a chatbot.

### Things to consider

1. Central place maintain uploaded files (e.g a storage account with blob storage)
2. A way to delete indexed documents on Azure Cognitive Search if the chat thread is deleted

[Next](/docs/7-environment-variables.md)<|MERGE_RESOLUTION|>--- conflicted
+++ resolved
@@ -95,19 +95,11 @@
 
    Please note that the file is only preserved for each chat thread:
 
-<<<<<<< HEAD
       ```bash
       # Azure AI Document Intelligence to extract content from your data
       AZURE_DOCUMENT_INTELLIGENCE_ENDPOINT="https://REGION.api.cognitive.microsoft.com/"
       AZURE_DOCUMENT_INTELLIGENCE_KEY=
       ```
-=======
-   ```
-   # Azure AI Document Intelligence to extract content from your data
-   AZURE_DOCUMENT_INTELLIGENCE_ENDPOINT="https://REGION.api.cognitive.microsoft.com/"
-   AZURE_DOCUMENT_INTELLIGENCE_KEY=
-   ```
->>>>>>> 5ddb83ed
 
 5. At this point, you should be able to start new chat sessions with the `File` option.
    ![](/images/personalise-session.png)
